[workspace]
members = [
  "color-eyre",
  "color-spantrace",
  "eyre"
]

[workspace.package]
authors = ["Jane Lusby <jlusby@yaah.dev>"]
edition = "2018"
license = "MIT OR Apache-2.0"
repository = "https://github.com/eyre-rs/eyre"
readme = "README.md"
rust-version = "1.65.0"

[workspace.dependencies]
indenter = "0.3.0"
once_cell = "1.18.0"
<<<<<<< HEAD
owo-colors = "3.2.0"
autocfg = "1.0"
=======
owo-colors = "4.0"
>>>>>>> aed87e4e

[profile.dev.package.backtrace]
opt-level = 3

<|MERGE_RESOLUTION|>--- conflicted
+++ resolved
@@ -16,12 +16,8 @@
 [workspace.dependencies]
 indenter = "0.3.0"
 once_cell = "1.18.0"
-<<<<<<< HEAD
-owo-colors = "3.2.0"
+owo-colors = "4.0"
 autocfg = "1.0"
-=======
-owo-colors = "4.0"
->>>>>>> aed87e4e
 
 [profile.dev.package.backtrace]
 opt-level = 3
