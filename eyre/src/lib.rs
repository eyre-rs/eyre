//! This library provides [`eyre::Report`][Report], a trait object based
//! error handling type for easy idiomatic error handling and reporting in Rust
//! applications.
//!
//! This crate is a fork of [`anyhow`]  with support for customized
//! error reports. For more details on customization, check out the docs on
//! [`eyre::EyreHandler`].
//!
//! ## Custom Report Handlers
//!
//! The heart of this crate is its ability to swap out the Handler type to change
//! what information is carried alongside errors and how the end report is
//! formatted. This crate is meant to be used alongside companion crates that
//! customize its behavior. Below is a list of known crates that export report
//! handlers for eyre and short summaries of what features they provide.
//!
//! - [`stable-eyre`]: Switches the backtrace type from `std`'s to `backtrace-rs`'s
//!   so that it can be captured on stable. The report format is identical to
//!   `DefaultHandler`'s report format.
//! - [`color-eyre`]: Captures a `backtrace::Backtrace` and a
//!   `tracing_error::SpanTrace`. Provides a `Section` trait for attaching warnings
//!   and suggestions to error reports. The end report is then pretty printed with
//!   the help of [`color-backtrace`], [`color-spantrace`], and `ansi_term`. Check
//!   out the README on [`color-eyre`] for details on the report format.
//! - [`simple-eyre`]: A minimal `EyreHandler` that captures no additional
//!   information, for when you do not wish to capture `Backtrace`s with errors.
//! - [`jane-eyre`]: A report handler crate that exists purely for the pun.
//!   Currently just re-exports `color-eyre`.
//!
//! ## Usage Recommendations and Stability Considerations
//!
//! **We recommend users do not re-export types from this library as part their
//! own public API for libraries with external users.** The main reason for this
//! is that it will make your library API break if we ever bump the major version
//! number on eyre and your users upgrade the eyre version they use in their
//! application code before you upgrade your own eyre dep version[^1].
//!
//! However, even beyond this API stability hazard, there are other good reasons
//! to avoid using `eyre::Report` as your public error type.
//!
//! - You export an undocumented error interface that is otherwise still
//! accessible via downcast, making it hard for users to react to specific
//! errors while not preventing them from depending on details you didn't mean
//! to make part of your public API.
//!   - This in turn makes the error types of all libraries you use a part of
//!   your public API as well, and makes changing any of those libraries into
//!   undetectable runtime breakage.
//! - If many of your errors are constructed from strings, you encourage your
//! users to use string comparison for reacting to specific errors, which is
//! brittle and turns updating error messages into potentially undetectable
//! runtime breakage.
//!
//! ## Details
//!
//! - Use `Result<T, eyre::Report>`, or equivalently `eyre::Result<T>`, as the
//!   return type of any fallible function.
//!
//!   Within the function, use `?` to easily propagate any error that implements the
//!   `std::error::Error` trait.
//!
//!   ```rust
//!   # pub trait Deserialize {}
//!   #
//!   # mod serde_json {
//!   #     use super::Deserialize;
//!   #     use std::io;
//!   #
//!   #     pub fn from_str<T: Deserialize>(json: &str) -> io::Result<T> {
//!   #         unimplemented!()
//!   #     }
//!   # }
//!   #
//!   # struct ClusterMap;
//!   #
//!   # impl Deserialize for ClusterMap {}
//!   #
//!   use eyre::Result;
//!
//!   fn get_cluster_info() -> Result<ClusterMap> {
//!       let config = std::fs::read_to_string("cluster.json")?;
//!       let map: ClusterMap = serde_json::from_str(&config)?;
//!       Ok(map)
//!   }
//!   #
//!   # fn main() {}
//!   ```
//!
//! - Wrap a lower level error with a new error created from a message to help the
//!   person troubleshooting understand the chain of failures that occurred. A
//!   low-level error like "No such file or directory" can be annoying to debug
//!   without more information about what higher level step the application was in
//!   the middle of.
//!
//!   ```rust
//!   # struct It;
//!   #
//!   # impl It {
//!   #     fn detach(&self) -> Result<()> {
//!   #         unimplemented!()
//!   #     }
//!   # }
//!   #
//!   use eyre::{WrapErr, Result};
//!
//!   fn main() -> Result<()> {
//!       # return Ok(());
//!       #
//!       # const _: &str = stringify! {
//!       ...
//!       # };
//!       #
//!       # let it = It;
//!       # let path = "./path/to/instrs.json";
//!       #
//!       it.detach().wrap_err("Failed to detach the important thing")?;
//!
//!       let content = std::fs::read(path)
//!           .wrap_err_with(|| format!("Failed to read instrs from {}", path))?;
//!       #
//!       # const _: &str = stringify! {
//!       ...
//!       # };
//!       #
//!       # Ok(())
//!   }
//!   ```
//!
//!   ```console
//!   Error: Failed to read instrs from ./path/to/instrs.json
//!
//!   Caused by:
//!       No such file or directory (os error 2)
//!   ```
//!
//! - Downcasting is supported and can be done by value, by shared reference, or by
//!   mutable reference as needed.
//!
//!   ```rust
//!   # use eyre::{Report, eyre};
//!   # use std::fmt::{self, Display};
//!   # use std::task::Poll;
//!   #
//!   # #[derive(Debug)]
//!   # enum DataStoreError {
//!   #     Censored(()),
//!   # }
//!   #
//!   # impl Display for DataStoreError {
//!   #     fn fmt(&self, formatter: &mut fmt::Formatter) -> fmt::Result {
//!   #         unimplemented!()
//!   #     }
//!   # }
//!   #
//!   # impl std::error::Error for DataStoreError {}
//!   #
//!   # const REDACTED_CONTENT: () = ();
//!   #
//!   # #[cfg(not(feature = "auto-install"))]
//!   # eyre::set_hook(Box::new(eyre::DefaultHandler::default_with)).unwrap();
//!   #
//!   # let error: Report = eyre!("...");
//!   # let root_cause = &error;
//!   #
//!   # let ret =
//!   // If the error was caused by redaction, then return a
//!   // tombstone instead of the content.
//!   match root_cause.downcast_ref::<DataStoreError>() {
//!       Some(DataStoreError::Censored(_)) => Ok(Poll::Ready(REDACTED_CONTENT)),
//!       None => Err(error),
//!   }
//!   # ;
//!   ```
//!
//! - If using the nightly channel, a backtrace is captured and printed with the
//!   error if the underlying error type does not already provide its own. In order
//!   to see backtraces, they must be enabled through the environment variables
//!   described in [`std::backtrace`]:
//!
//!   - If you want panics and errors to both have backtraces, set
//!     `RUST_BACKTRACE=1`;
//!   - If you want only errors to have backtraces, set `RUST_LIB_BACKTRACE=1`;
//!   - If you want only panics to have backtraces, set `RUST_BACKTRACE=1` and
//!     `RUST_LIB_BACKTRACE=0`.
//!
//!   The tracking issue for this feature is [rust-lang/rust#53487].
//!
//!   [`std::backtrace`]: https://doc.rust-lang.org/std/backtrace/index.html#environment-variables
//!   [rust-lang/rust#53487]: https://github.com/rust-lang/rust/issues/53487
//!
//! - Eyre works with any error type that has an impl of `std::error::Error`,
//!   including ones defined in your crate. We do not bundle a `derive(Error)` macro
//!   but you can write the impls yourself or use a standalone macro like
//!   [thiserror].
//!
//!   ```rust
//!   use thiserror::Error;
//!
//!   #[derive(Error, Debug)]
//!   pub enum FormatError {
//!       #[error("Invalid header (expected {expected:?}, got {found:?})")]
//!       InvalidHeader {
//!           expected: String,
//!           found: String,
//!       },
//!       #[error("Missing attribute: {0}")]
//!       MissingAttribute(String),
//!   }
//!   ```
//!
//! - One-off error messages can be constructed using the `eyre!` macro, which
//!   supports string interpolation and produces an `eyre::Report`.
//!
//!   ```rust
//!   # use eyre::{eyre, Result};
//!   #
//!   # fn demo() -> Result<()> {
//!   #     let missing = "...";
//!   return Err(eyre!("Missing attribute: {}", missing));
//!   #     Ok(())
//!   # }
//!   ```
//!
//! - On newer versions of the compiler (i.e. 1.58 and later) this macro also
//!   supports format args captures.
//!
//!   ```rust
//!   # use eyre::{eyre, Result};
//!   #
//!   # fn demo() -> Result<()> {
//!   #     let missing = "...";
//!   # #[cfg(not(eyre_no_fmt_args_capture))]
//!   return Err(eyre!("Missing attribute: {missing}"));
//!   #     Ok(())
//!   # }
//!   ```
//!
//! ## No-std support
//!
//! No-std support was removed in 2020 in [commit 608a16a] due to unaddressed upstream breakages.
//! [commit 608a16a]:
//! https://github.com/eyre-rs/eyre/pull/29/commits/608a16aa2c2c27eca6c88001cc94c6973c18f1d5
//!
//! ## Comparison to failure
//!
//! The `eyre::Report` type works something like `failure::Error`, but unlike
//! failure ours is built around the standard library's `std::error::Error` trait
//! rather than a separate trait `failure::Fail`. The standard library has adopted
//! the necessary improvements for this to be possible as part of [RFC 2504].
//!
//! [RFC 2504]: https://github.com/rust-lang/rfcs/blob/master/text/2504-fix-error.md
//!
//! ## Comparison to thiserror
//!
//! Use `eyre` if you don't think you'll do anything with an error other than
//! report it. This is common in application code. Use `thiserror` if you think
//! you need an error type that can be handled via match or reported. This is
//! common in library crates where you don't know how your users will handle
//! your errors.
//!
//! [thiserror]: https://github.com/dtolnay/thiserror
//!
//! ## Compatibility with `anyhow`
//!
//! This crate does its best to be usable as a drop in replacement of `anyhow` and
//! vice-versa by re-exporting all of the renamed APIs with the names used in
//! `anyhow`, though there are some differences still.
//!
//! #### `Context` and `Option`
//!
//! As part of renaming `Context` to `WrapErr` we also intentionally do not
//! implement `WrapErr` for `Option`. This decision was made because `wrap_err`
//! implies that you're creating a new error that saves the old error as its
//! `source`. With `Option` there is no source error to wrap, so `wrap_err` ends up
//! being somewhat meaningless.
//!
//! Instead `eyre` offers [`OptionExt::ok_or_eyre`] to yield _static_ errors from `None`,
//! and intends for users to use the combinator functions provided by
//! `std`, converting `Option`s to `Result`s, for _dynamic_ errors.
//! So where you would write this with
//! anyhow:
//!
//! ```rust
//! use anyhow::Context;
//!
//! let opt: Option<()> = None;
//! let result_static = opt.context("static error message");
//! let result_dynamic = opt.with_context(|| format!("{} error message", "dynamic"));
//! ```
//!
//! With `eyre` we want users to write:
//!
//! ```rust
//! use eyre::{eyre, OptionExt, Result};
//!
//! # #[cfg(not(feature = "auto-install"))]
//! # eyre::set_hook(Box::new(eyre::DefaultHandler::default_with)).unwrap();
//! #
//! let opt: Option<()> = None;
//! let result_static: Result<()> = opt.ok_or_eyre("static error message");
//! let result_dynamic: Result<()> = opt.ok_or_else(|| eyre!("{} error message", "dynamic"));
//! ```
//!
//! **NOTE**: However, to help with porting we do provide a `ContextCompat` trait which
//! implements `context` for options which you can import to make existing
//! `.context` calls compile.
//!
//! [^1]: example and explanation of breakage https://github.com/eyre-rs/eyre/issues/30#issuecomment-647650361
//!
//! [Report]: https://docs.rs/eyre/*/eyre/struct.Report.html
//! [`eyre::EyreHandler`]: https://docs.rs/eyre/*/eyre/trait.EyreHandler.html
//! [`eyre::WrapErr`]: https://docs.rs/eyre/*/eyre/trait.WrapErr.html
//! [`anyhow::Context`]: https://docs.rs/anyhow/*/anyhow/trait.Context.html
//! [`anyhow`]: https://github.com/dtolnay/anyhow
//! [`tracing_error::SpanTrace`]: https://docs.rs/tracing-error/*/tracing_error/struct.SpanTrace.html
//! [`stable-eyre`]: https://github.com/eyre-rs/stable-eyre
//! [`color-eyre`]: https://github.com/eyre-rs/color-eyre
//! [`jane-eyre`]: https://github.com/yaahc/jane-eyre
//! [`simple-eyre`]: https://github.com/eyre-rs/simple-eyre
//! [`color-spantrace`]: https://github.com/eyre-rs/color-spantrace
//! [`color-backtrace`]: https://github.com/athre0z/color-backtrace
#![doc(html_root_url = "https://docs.rs/eyre/0.6.10")]
#![cfg_attr(
    nightly,
    feature(rustdoc_missing_doc_code_examples),
    warn(rustdoc::missing_doc_code_examples)
)]
#![warn(
    missing_debug_implementations,
    missing_docs,
    unsafe_op_in_unsafe_fn,
    rust_2018_idioms,
    unreachable_pub,
    bad_style,
    dead_code,
    improper_ctypes,
    non_shorthand_field_patterns,
    no_mangle_generic_items,
    overflowing_literals,
    path_statements,
    patterns_in_fns_without_body,
    unconditional_recursion,
    unused,
    unused_allocation,
    unused_comparisons,
    unused_parens,
    while_true
)]
#![cfg_attr(backtrace, feature(backtrace))]
#![cfg_attr(doc_cfg, feature(doc_cfg))]
#![allow(
    clippy::needless_doctest_main,
    clippy::new_ret_no_self,
    clippy::wrong_self_convention
)]

extern crate alloc;

#[macro_use]
mod backtrace;
mod chain;
mod context;
mod error;
mod fmt;
mod kind;
mod macros;
mod option;
mod ptr;
mod wrapper;

<<<<<<< HEAD
/// Incrementally construct reports
pub mod builder;
/// Compatibility traits for conversion between different error providers in a structural
/// manner.
pub mod compat;
mod vtable;

use core::fmt::Display;
=======
use crate::backtrace::Backtrace;
use crate::error::ErrorImpl;
use core::fmt::{Debug, Display};
>>>>>>> d5cad7c2

use std::error::Error as StdError;

pub use eyre as format_err;
/// Compatibility re-export of `eyre` for interop with `anyhow`
pub use eyre as anyhow;
use once_cell::sync::OnceCell;
use ptr::OwnedPtr;
use vtable::ErrorImpl;
#[doc(hidden)]
pub use DefaultHandler as DefaultContext;
#[doc(hidden)]
pub use EyreHandler as EyreContext;
#[doc(hidden)]
pub use Report as ErrReport;
/// Compatibility re-export of `Report` for interop with `anyhow`
pub use Report as Error;
/// Compatibility re-export of `WrapErr` for interop with `anyhow`
pub use WrapErr as Context;

/// The core error reporting type of the library, a wrapper around a dynamic error reporting type.
///
/// `Report` works a lot like `Box<dyn std::error::Error>`, but with these
/// differences:
///
/// - `Report` requires that the error is `Send`, `Sync`, and `'static`.
/// - `Report` guarantees that a backtrace is available, even if the underlying
///   error type does not provide one.
/// - `Report` is represented as a narrow pointer &mdash; exactly one word in
///   size instead of two.
///
/// # Display representations
///
/// When you print an error object using "{}" or to_string(), only the outermost underlying error
/// is printed, not any of the lower level causes. This is exactly as if you had called the Display
/// impl of the error from which you constructed your eyre::Report.
///
/// ```console
/// Failed to read instrs from ./path/to/instrs.json
/// ```
///
/// To print causes as well using eyre's default formatting of causes, use the
/// alternate selector "{:#}".
///
/// ```console
/// Failed to read instrs from ./path/to/instrs.json: No such file or directory (os error 2)
/// ```
///
/// The Debug format "{:?}" includes your backtrace if one was captured. Note
/// that this is the representation you get by default if you return an error
/// from `fn main` instead of printing it explicitly yourself.
///
/// ```console
/// Error: Failed to read instrs from ./path/to/instrs.json
///
/// Caused by:
///     No such file or directory (os error 2)
///
/// Stack backtrace:
///    0: <E as eyre::context::ext::StdError>::ext_report
///              at /git/eyre/src/backtrace.rs:26
///    1: core::result::Result<T,E>::map_err
///              at /git/rustc/src/libcore/result.rs:596
///    2: eyre::context::<impl eyre::WrapErr<T,E,H> for core::result::Result<T,E>>::wrap_err_with
///              at /git/eyre/src/context.rs:58
///    3: testing::main
///              at src/main.rs:5
///    4: std::rt::lang_start
///              at /git/rustc/src/libstd/rt.rs:61
///    5: main
///    6: __libc_start_main
///    7: _start
/// ```
///
/// To see a conventional struct-style Debug representation, use "{:#?}".
///
/// ```console
/// Error {
///     msg: "Failed to read instrs from ./path/to/instrs.json",
///     source: Os {
///         code: 2,
///         kind: NotFound,
///         message: "No such file or directory",
///     },
/// }
/// ```
///
/// If none of the built-in representations are appropriate and you would prefer
/// to render the error and its cause chain yourself, it can be done by defining
/// your own [`EyreHandler`] and [`hook`] to use it.
///
/// [`EyreHandler`]: trait.EyreHandler.html
/// [`hook`]: fn.set_hook.html
#[must_use]
pub struct Report {
    inner: OwnedPtr<ErrorImpl<()>>,
}

/// Provide an explicit backtrace for an error
pub enum HandlerBacktraceCompat {
    /// std::backtrace::Backtrace
    StdBacktrace(std::backtrace::Backtrace),
    /// stable [`backtrace`](::backtrace)
    Backtrace(backtrace::Backtrace),
    /// An opaque backtrack
    Display(Box<dyn Display + Send + Sync + 'static>),
}

impl From<Box<dyn Display + Send + Sync + 'static>> for HandlerBacktraceCompat {
    fn from(v: Box<dyn Display + Send + Sync + 'static>) -> Self {
        Self::Display(v)
    }
}

impl<T> From<&T> for HandlerBacktraceCompat
where
    T: Display,
{
    fn from(v: &T) -> Self {
        Self::Display(Box::new(v.to_string()))
    }
}

impl From<backtrace::Backtrace> for HandlerBacktraceCompat {
    fn from(v: backtrace::Backtrace) -> Self {
        Self::Backtrace(v)
    }
}

impl From<std::backtrace::Backtrace> for HandlerBacktraceCompat {
    fn from(v: std::backtrace::Backtrace) -> Self {
        Self::StdBacktrace(v)
    }
}

impl std::fmt::Debug for HandlerBacktraceCompat {
    fn fmt(&self, f: &mut std::fmt::Formatter<'_>) -> std::fmt::Result {
        match self {
            HandlerBacktraceCompat::StdBacktrace(_) => f.debug_tuple("StdBacktrace").finish(),
            HandlerBacktraceCompat::Backtrace(_) => f.debug_tuple("Backtrace").finish(),
            HandlerBacktraceCompat::Display(_) => f.debug_tuple("Display").finish(),
        }
    }
}

#[derive(Debug, Default)]
#[non_exhaustive]
/// Used for configuring error generation
pub struct HookParams {
    /// An explicit backtrace to attach to the error, if any
    pub backtrace: Option<HandlerBacktraceCompat>,
}

type ErrorHook =
    Box<dyn Fn(&(dyn StdError + 'static)) -> Box<dyn EyreHandler> + Sync + Send + 'static>;

static HOOK: OnceCell<ErrorHook> = OnceCell::new();

/// Error indicating that `set_hook` was unable to install the provided ErrorHook
#[derive(Debug, Clone, Copy)]
pub struct InstallError;

impl core::fmt::Display for InstallError {
    fn fmt(&self, f: &mut core::fmt::Formatter<'_>) -> core::fmt::Result {
        f.write_str("cannot install provided ErrorHook, a hook has already been installed")
    }
}

impl StdError for InstallError {}

/// Install the provided error hook for constructing EyreHandlers when converting
/// Errors to Reports
///
/// # Details
///
/// To customize the format and content of error reports from `eyre` you must
/// first define a new `EyreHandler` type to capture and store the extra context
/// and to define the format of how to display the chain of errors and this
/// stored context. Once this type has been defined you must also define a global
/// hook used to construct these handlers whenever `Report`s are constructed.
///
/// # Examples
///
/// ```rust,should_panic
/// use backtrace::Backtrace;
/// use eyre::EyreHandler;
/// use std::error::Error;
/// use std::{fmt, iter};
///
/// fn main() -> eyre::Result<()> {
///     // Install our custom eyre report hook for constructing our custom Handlers
///     install().unwrap();
///
///     // construct a report with, hopefully, our custom handler!
///     let mut report = eyre::eyre!("hello from custom error town!");
///
///     // manually set the custom msg for this report after it has been constructed
///     if let Some(handler) = report.handler_mut().downcast_mut::<Handler>() {
///         handler.custom_msg = Some("you're the best users, you know that right???");
///     }
///
///     // print that shit!!
///     Err(report)
/// }
///
/// // define a handler that captures backtraces unless told not to
/// fn install() -> Result<(), impl Error> {
///     let capture_backtrace = std::env::var("RUST_BACKWARDS_TRACE")
///         .map(|val| val != "0")
///         .unwrap_or(true);
///
///     let hook = Hook { capture_backtrace };
///
///     eyre::set_hook(Box::new(move |e| Box::new(hook.make_handler(e))))
/// }
///
/// struct Hook {
///     capture_backtrace: bool,
/// }
///
/// impl Hook {
///     fn make_handler(&self, _error: &(dyn Error + 'static)) -> Handler {
///         let backtrace = if self.capture_backtrace {
///             Some(Backtrace::new())
///         } else {
///             None
///         };
///
///         Handler {
///             backtrace,
///             custom_msg: None,
///         }
///     }
/// }
///
/// struct Handler {
///     // custom configured backtrace capture
///     backtrace: Option<Backtrace>,
///     // customizable message payload associated with reports
///     custom_msg: Option<&'static str>,
/// }
///
/// impl EyreHandler for Handler {
///     fn debug(&self, error: &(dyn Error + 'static), f: &mut fmt::Formatter<'_>) -> fmt::Result {
///         if f.alternate() {
///             return fmt::Debug::fmt(error, f);
///         }
///
///         let errors = iter::successors(Some(error), |error| (*error).source());
///
///         for (ind, error) in errors.enumerate() {
///             write!(f, "\n{:>4}: {}", ind, error)?;
///         }
///
///         if let Some(backtrace) = self.backtrace.as_ref() {
///             writeln!(f, "\n\nBacktrace:\n{:?}", backtrace)?;
///         }
///
///         if let Some(msg) = self.custom_msg.as_ref() {
///             writeln!(f, "\n\n{}", msg)?;
///         }
///
///         Ok(())
///     }
/// }
/// ```
pub fn set_hook(hook: ErrorHook) -> Result<(), InstallError> {
    HOOK.set(hook).map_err(|_| InstallError)
}

#[cfg_attr(track_caller, track_caller)]
#[cfg_attr(not(track_caller), allow(unused_mut))]
fn capture_handler(error: &(dyn StdError + 'static), params: HookParams) -> Box<dyn EyreHandler> {
    #[cfg(not(feature = "auto-install"))]
    let hook = HOOK
        .get()
        .expect("a handler must always be installed if the `auto-install` feature is disabled")
        .as_ref();

    #[cfg(feature = "auto-install")]
    let hook = HOOK
        .get_or_init(|| Box::new(DefaultHandler::default_with))
        .as_ref();

    let mut handler = hook(error);

    if let Some(backtrace) = params.backtrace {
        handler.set_backtrace(backtrace);
    }

    #[cfg(track_caller)]
    {
        handler.track_caller(std::panic::Location::caller())
    }

    handler
}

impl dyn EyreHandler {
    ///
    pub fn is<T: EyreHandler>(&self) -> bool {
        // Get `TypeId` of the type this function is instantiated with.
        let t = core::any::TypeId::of::<T>();

        // Get `TypeId` of the type in the trait object (`self`).
        let concrete = self.type_id();

        // Compare both `TypeId`s on equality.
        t == concrete
    }

    ///
    pub fn downcast_ref<T: EyreHandler>(&self) -> Option<&T> {
        if self.is::<T>() {
            unsafe { Some(&*(self as *const dyn EyreHandler as *const T)) }
        } else {
            None
        }
    }

    ///
    pub fn downcast_mut<T: EyreHandler>(&mut self) -> Option<&mut T> {
        if self.is::<T>() {
            unsafe { Some(&mut *(self as *mut dyn EyreHandler as *mut T)) }
        } else {
            None
        }
    }
}

/// Error Report Handler trait for customizing `eyre::Report`
pub trait EyreHandler: core::any::Any + Send + Sync {
    /// Define the report format
    ///
    /// Used to override the report format of `eyre::Report`
    ///
    /// # Example
    ///
    /// ```rust
    /// use backtrace::Backtrace;
    /// use eyre::EyreHandler;
    /// use eyre::Chain;
    /// use std::error::Error;
    /// use indenter::indented;
    ///
    /// pub struct Handler {
    ///     backtrace: Backtrace,
    /// }
    ///
    /// impl EyreHandler for Handler {
    ///     fn debug(
    ///         &self,
    ///         error: &(dyn Error + 'static),
    ///         f: &mut core::fmt::Formatter<'_>,
    ///     ) -> core::fmt::Result {
    ///         use core::fmt::Write as _;
    ///
    ///         if f.alternate() {
    ///             return core::fmt::Debug::fmt(error, f);
    ///         }
    ///
    ///         write!(f, "{}", error)?;
    ///
    ///         if let Some(cause) = error.source() {
    ///             write!(f, "\n\nCaused by:")?;
    ///             let multiple = cause.source().is_some();
    ///
    ///             for (n, error) in Chain::new(cause).enumerate() {
    ///                 writeln!(f)?;
    ///                 if multiple {
    ///                     write!(indented(f).ind(n), "{}", error)?;
    ///                 } else {
    ///                     write!(indented(f), "{}", error)?;
    ///                 }
    ///             }
    ///         }
    ///
    ///         let backtrace = &self.backtrace;
    ///         write!(f, "\n\nStack backtrace:\n{:?}", backtrace)?;
    ///
    ///         Ok(())
    ///     }
    /// }
    /// ```
    fn debug(
        &self,
        error: &(dyn StdError + 'static),
        f: &mut core::fmt::Formatter<'_>,
    ) -> core::fmt::Result;

    /// Override for the `Display` format
    fn display(
        &self,
        error: &(dyn StdError + 'static),
        f: &mut core::fmt::Formatter<'_>,
    ) -> core::fmt::Result {
        write!(f, "{}", error)?;

        if f.alternate() {
            for cause in crate::chain::Chain::new(error).skip(1) {
                write!(f, ": {}", cause)?;
            }
        }

        Result::Ok(())
    }

    /// Store the location of the caller who constructed this error report
    #[allow(unused_variables)]
    fn track_caller(&mut self, location: &'static std::panic::Location<'static>) {}

    /// Provide an explicit backtrace for this error
    #[allow(unused_variables)]
    fn set_backtrace(&mut self, backtrace: HandlerBacktraceCompat) {}
}

/// The default provided error report handler for `eyre::Report`.
///
/// On nightly this supports conditionally capturing a `std::backtrace::Backtrace` if the source
/// error did not already capture one.
#[allow(dead_code)]
pub struct DefaultHandler {
    backtrace: Option<HandlerBacktraceCompat>,
    #[cfg(track_caller)]
    location: Option<&'static std::panic::Location<'static>>,
}

impl DefaultHandler {
    /// Manual hook which constructs `DefaultHandler`s.
    ///
    /// # Details
    ///
    /// When supplied to the `set_hook` function, `default_with` will cause `eyre::Report` to use
    /// `DefaultHandler` as the error report handler.
    ///
    /// If the `auto-install` feature is enabled, and a user-provided hook for constructing
    /// `EyreHandlers` was not installed using `set_hook`, `DefaultHandler::default_with`
    /// is automatically installed as the hook.
    ///
    /// # Example
    ///
    /// ```rust,should_panic
    /// use eyre::{DefaultHandler, eyre, InstallError, Result, set_hook};
    ///
    /// fn main() -> Result<()> {
    ///     install_default().expect("default handler inexplicably already installed");
    ///     Err(eyre!("hello from default error city!"))
    /// }
    ///
    /// fn install_default() -> Result<(), InstallError> {
    ///     set_hook(Box::new(DefaultHandler::default_with))
    /// }
    ///
    /// ```
    #[allow(unused_variables)]
    #[cfg_attr(not(feature = "auto-install"), allow(dead_code))]
    pub fn default_with(error: &(dyn StdError + 'static)) -> Box<dyn EyreHandler> {
        let backtrace = backtrace_if_absent!(error);

        Box::new(Self {
            backtrace,
            #[cfg(track_caller)]
            location: None,
        })
    }
}

impl core::fmt::Debug for DefaultHandler {
    fn fmt(&self, f: &mut core::fmt::Formatter<'_>) -> core::fmt::Result {
        f.debug_struct("DefaultHandler")
            .field(
                "backtrace",
                match &self.backtrace {
                    Some(_) => &"Some(Backtrace { ... })",
                    None => &"None",
                },
            )
            .finish()
    }
}

impl EyreHandler for DefaultHandler {
    fn debug(
        &self,
        error: &(dyn StdError + 'static),
        f: &mut core::fmt::Formatter<'_>,
    ) -> core::fmt::Result {
        use core::fmt::Write as _;

        if f.alternate() {
            return core::fmt::Debug::fmt(error, f);
        }

        write!(f, "{}", error)?;

        if let Some(cause) = error.source() {
            write!(f, "\n\nCaused by:")?;
            let multiple = cause.source().is_some();
            for (n, error) in crate::chain::Chain::new(cause).enumerate() {
                writeln!(f)?;
                if multiple {
                    write!(indenter::indented(f).ind(n), "{}", error)?;
                } else {
                    write!(indenter::indented(f), "{}", error)?;
                }
            }
        }

        #[cfg(all(track_caller, feature = "track-caller"))]
        {
            if let Some(location) = self.location {
                write!(f, "\n\nLocation:\n")?;
                write!(indenter::indented(f), "{}", location)?;
            }
        }

        #[cfg(backtrace)]
        {
            use std::backtrace::BacktraceStatus;

            let backtrace = self
                .backtrace
                .as_ref()
                .or_else(|| error.backtrace())
                .expect("backtrace capture failed");

            if let BacktraceStatus::Captured = backtrace.status() {
                write!(f, "\n\nStack backtrace:\n{}", backtrace)?;
            }
        }

        Result::Ok(())
    }

    #[cfg(track_caller)]
    fn track_caller(&mut self, location: &'static std::panic::Location<'static>) {
        self.location = Some(location);
    }

    fn set_backtrace(&mut self, backtrace: HandlerBacktraceCompat) {
        self.backtrace = Some(backtrace);
    }
}

/// Iterator of a chain of source errors.
///
/// This type is the iterator returned by [`Report::chain`].
///
/// # Example
///
/// ```
/// use eyre::Report;
/// use std::io;
///
/// pub fn underlying_io_error_kind(error: &Report) -> Option<io::ErrorKind> {
///     for cause in error.chain() {
///         if let Some(io_error) = cause.downcast_ref::<io::Error>() {
///             return Some(io_error.kind());
///         }
///     }
///     None
/// }
/// ```
#[derive(Clone)]
#[allow(missing_debug_implementations)]
pub struct Chain<'a> {
    state: crate::chain::ChainState<'a>,
}

/// type alias for `Result<T, Report>`
///
/// This is a reasonable return type to use throughout your application but also for `fn main`; if
/// you do, failures will be printed along with a backtrace if one was captured.
///
/// `eyre::Result` may be used with one *or* two type parameters.
///
/// ```rust
/// use eyre::Result;
///
/// # const IGNORE: &str = stringify! {
/// fn demo1() -> Result<T> {...}
///            // ^ equivalent to std::result::Result<T, eyre::Report>
///
/// fn demo2() -> Result<T, OtherError> {...}
///            // ^ equivalent to std::result::Result<T, OtherError>
/// # };
/// ```
///
/// # Example
///
/// ```
/// # pub trait Deserialize {}
/// #
/// # mod serde_json {
/// #     use super::Deserialize;
/// #     use std::io;
/// #
/// #     pub fn from_str<T: Deserialize>(json: &str) -> io::Result<T> {
/// #         unimplemented!()
/// #     }
/// # }
/// #
/// # #[derive(Debug)]
/// # struct ClusterMap;
/// #
/// # impl Deserialize for ClusterMap {}
/// #
/// use eyre::Result;
///
/// fn main() -> Result<()> {
///     # return Ok(());
///     let config = std::fs::read_to_string("cluster.json")?;
///     let map: ClusterMap = serde_json::from_str(&config)?;
///     println!("cluster info: {:#?}", map);
///     Ok(())
/// }
/// ```
pub type Result<T, E = Report> = core::result::Result<T, E>;

/// Provides the `wrap_err` method for `Result`.
///
/// This trait is sealed and cannot be implemented for types outside of
/// `eyre`.
///
/// # Example
///
/// ```
/// use eyre::{WrapErr, Result};
/// use std::fs;
/// use std::path::PathBuf;
///
/// pub struct ImportantThing {
///     path: PathBuf,
/// }
///
/// impl ImportantThing {
///     # const IGNORE: &'static str = stringify! {
///     pub fn detach(&mut self) -> Result<()> {...}
///     # };
///     # fn detach(&mut self) -> Result<()> {
///     #     unimplemented!()
///     # }
/// }
///
/// pub fn do_it(mut it: ImportantThing) -> Result<Vec<u8>> {
///     it.detach().wrap_err("Failed to detach the important thing")?;
///
///     let path = &it.path;
///     let content = fs::read(path)
///         .wrap_err_with(|| format!("Failed to read instrs from {}", path.display()))?;
///
///     Ok(content)
/// }
/// ```
///
/// When printed, the outermost error would be printed first and the lower
/// level underlying causes would be enumerated below.
///
/// ```console
/// Error: Failed to read instrs from ./path/to/instrs.json
///
/// Caused by:
///     No such file or directory (os error 2)
/// ```
///
/// # Wrapping Types That Don't impl `Error` (e.g. `&str` and `Box<dyn Error>`)
///
/// Due to restrictions for coherence `Report` cannot impl `From` for types that don't impl
/// `Error`. Attempts to do so will give "this type might implement Error in the future" as an
/// error. As such, `wrap_err`, which uses `From` under the hood, cannot be used to wrap these
/// types. Instead we encourage you to use the combinators provided for `Result` in `std`/`core`.
///
/// For example, instead of this:
///
/// ```rust,compile_fail
/// use std::error::Error;
/// use eyre::{WrapErr, Report};
///
/// fn wrap_example(err: Result<(), Box<dyn Error + Send + Sync + 'static>>) -> Result<(), Report> {
///     err.wrap_err("saw a downstream error")
/// }
/// ```
///
/// We encourage you to write this:
///
/// ```rust
/// use std::error::Error;
/// use eyre::{WrapErr, Report, eyre};
///
/// fn wrap_example(err: Result<(), Box<dyn Error + Send + Sync + 'static>>) -> Result<(), Report> {
///     err.map_err(|e| eyre!(e)).wrap_err("saw a downstream error")
/// }
/// ```
///
/// # Effect on downcasting
///
/// After attaching a message of type `D` onto an error of type `E`, the resulting
/// `eyre::Report` may be downcast to `D` **or** to `E`.
///
/// That is, in codebases that rely on downcasting, Eyre's wrap_err supports
/// both of the following use cases:
///
///   - **Attaching messages whose type is insignificant onto errors whose type
///     is used in downcasts.**
///
///     In other error libraries whose wrap_err is not designed this way, it can
///     be risky to introduce messages to existing code because new message might
///     break existing working downcasts. In Eyre, any downcast that worked
///     before adding the message will continue to work after you add a message, so
///     you should freely wrap errors wherever it would be helpful.
///
///     ```
///     # use eyre::bail;
///     # use thiserror::Error;
///     #
///     # #[derive(Error, Debug)]
///     # #[error("???")]
///     # struct SuspiciousError;
///     #
///     # fn helper() -> Result<()> {
///     #     bail!(SuspiciousError);
///     # }
///     #
///     use eyre::{WrapErr, Result};
///
///     fn do_it() -> Result<()> {
///         helper().wrap_err("Failed to complete the work")?;
///         # const IGNORE: &str = stringify! {
///         ...
///         # };
///         # unreachable!()
///     }
///
///     fn main() {
///         # #[cfg(not(feature = "auto-install"))]
///         # eyre::set_hook(Box::new(eyre::DefaultHandler::default_with)).unwrap();
///         let err = do_it().unwrap_err();
///         if let Some(e) = err.downcast_ref::<SuspiciousError>() {
///             // If helper() returned SuspiciousError, this downcast will
///             // correctly succeed even with the message in between.
///             # return;
///         }
///         # panic!("expected downcast to succeed");
///     }
///     ```
///
///   - **Attaching message whose type is used in downcasts onto errors whose
///     type is insignificant.**
///
///     Some codebases prefer to use machine-readable messages to categorize
///     lower level errors in a way that will be actionable to higher levels of
///     the application.
///
///     ```
///     # use eyre::bail;
///     # use thiserror::Error;
///     #
///     # #[derive(Error, Debug)]
///     # #[error("???")]
///     # struct HelperFailed;
///     #
///     # fn helper() -> Result<()> {
///     #     bail!("no such file or directory");
///     # }
///     #
///     use eyre::{WrapErr, Result};
///
///     fn do_it() -> Result<()> {
///         helper().wrap_err(HelperFailed)?;
///         # const IGNORE: &str = stringify! {
///         ...
///         # };
///         # unreachable!()
///     }
///
///     fn main() {
///         # #[cfg(not(feature = "auto-install"))]
///         # eyre::set_hook(Box::new(eyre::DefaultHandler::default_with)).unwrap();
///         let err = do_it().unwrap_err();
///         if let Some(e) = err.downcast_ref::<HelperFailed>() {
///             // If helper failed, this downcast will succeed because
///             // HelperFailed is the message that has been attached to
///             // that error.
///             # return;
///         }
///         # panic!("expected downcast to succeed");
///     }
///     ```
///
/// # `wrap_err` vs `wrap_err_with`
///
/// `wrap_err` incurs a runtime cost even in the non-error case because it requires eagerly
/// constructing the error object. `wrap_err_with` avoids this cost through lazy evaluation. This
/// cost is proportional to the cost of the currently installed [`EyreHandler`]'s creation step.
/// `wrap_err` is useful in cases where an constructed error object already exists.
pub trait WrapErr<T, E>: context::private::Sealed {
    /// Wrap the error value with a new adhoc error
    #[cfg_attr(track_caller, track_caller)]
    fn wrap_err<D>(self, msg: D) -> Result<T, Report>
    where
        D: Display + Send + Sync + 'static;

    /// Wrap the error value with a new adhoc error that is evaluated lazily
    /// only once an error does occur.
    #[cfg_attr(track_caller, track_caller)]
    fn wrap_err_with<D, F>(self, f: F) -> Result<T, Report>
    where
        D: Display + Send + Sync + 'static,
        F: FnOnce() -> D;

    /// Compatibility re-export of wrap_err for interop with `anyhow`
    #[cfg_attr(track_caller, track_caller)]
    fn context<D>(self, msg: D) -> Result<T, Report>
    where
        D: Display + Send + Sync + 'static;

    /// Compatibility re-export of wrap_err_with for interop with `anyhow`
    #[cfg_attr(track_caller, track_caller)]
    fn with_context<D, F>(self, f: F) -> Result<T, Report>
    where
        D: Display + Send + Sync + 'static,
        F: FnOnce() -> D;
}

/// Provides the [`ok_or_eyre`][OptionExt::ok_or_eyre] method for [`Option`].
///
/// This trait is sealed and cannot be implemented for types outside of
/// `eyre`.
///
/// # Example
///
/// ```
/// # #[cfg(not(feature = "auto-install"))]
/// # eyre::set_hook(Box::new(eyre::DefaultHandler::default_with)).unwrap();
/// use eyre::OptionExt;
///
/// let option: Option<()> = None;
///
/// let result = option.ok_or_eyre("static str error");
///
/// assert_eq!(result.unwrap_err().to_string(), "static str error");
/// ```
///
/// # `ok_or_eyre` vs `ok_or_else`
///
/// If string interpolation is required for the generated [report][Report],
/// use [`ok_or_else`][Option::ok_or_else] instead,
/// invoking [`eyre!`] to perform string interpolation:
///
/// ```
/// # #[cfg(not(feature = "auto-install"))]
/// # eyre::set_hook(Box::new(eyre::DefaultHandler::default_with)).unwrap();
/// use eyre::eyre;
///
/// let option: Option<()> = None;
///
/// let result = option.ok_or_else(|| eyre!("{} error", "dynamic"));
///
/// assert_eq!(result.unwrap_err().to_string(), "dynamic error");
/// ```
///
/// `ok_or_eyre` incurs no runtime cost, as the error object
/// is constructed from the provided static argument
/// only in the `None` case.
pub trait OptionExt<T>: context::private::Sealed {
    /// Transform the [`Option<T>`] into a [`Result<T, E>`],
    /// mapping [`Some(v)`][Option::Some] to [`Ok(v)`][Result::Ok]
    /// and [`None`] to [`Report`].
    ///
    /// `ok_or_eyre` allows for eyre [`Report`] error objects
    /// to be lazily created from static messages in the `None` case.
    ///
    /// For dynamic error messages, use [`ok_or_else`][Option::ok_or_else],
    /// invoking [`eyre!`] in the closure to perform string interpolation.
    fn ok_or_eyre<M>(self, message: M) -> crate::Result<T>
    where
        M: Debug + Display + Send + Sync + 'static;
}

/// Provides the `context` method for `Option` when porting from `anyhow`
///
/// This trait is sealed and cannot be implemented for types outside of
/// `eyre`.
///
/// ## Why Doesn't `Eyre` impl `WrapErr` for `Option`?
///
/// `eyre` doesn't impl `WrapErr` for `Option` because `wrap_err` implies that you're creating a
/// new error that saves the previous error as its `source`. Calling `wrap_err` on an `Option` is
/// meaningless because there is no source error. `anyhow` avoids this issue by using a different
/// mental model where you're adding "context" to an error, though this not a mental model for
/// error handling that `eyre` agrees with.
///
/// Instead, `eyre` encourages users to think of each error as distinct, where the previous error
/// is the context being saved by the new error, which is backwards compared to anyhow's model. In
/// this model you're encouraged to use combinators provided by `std` for `Option` to convert an
/// option to a `Result`
///
/// # Example
///
/// Instead of:
///
/// ```rust
/// use eyre::ContextCompat;
///
/// fn get_thing(mut things: impl Iterator<Item = u32>) -> eyre::Result<u32> {
///     things
///         .find(|&thing| thing == 42)
///         .context("the thing wasnt in the list")
/// }
/// ```
///
/// We encourage you to use this:
///
/// ```rust
/// use eyre::eyre;
///
/// fn get_thing(mut things: impl Iterator<Item = u32>) -> eyre::Result<u32> {
///     things
///         .find(|&thing| thing == 42)
///         .ok_or_else(|| eyre!("the thing wasnt in the list"))
/// }
/// ```
pub trait ContextCompat<T>: context::private::Sealed {
    /// Compatibility version of `wrap_err` for creating new errors with new source on `Option`
    /// when porting from `anyhow`
    #[cfg_attr(track_caller, track_caller)]
    fn context<D>(self, msg: D) -> Result<T, Report>
    where
        D: Display + Send + Sync + 'static;

    /// Compatibility version of `wrap_err_with` for creating new errors with new source on `Option`
    /// when porting from `anyhow`
    #[cfg_attr(track_caller, track_caller)]
    fn with_context<D, F>(self, f: F) -> Result<T, Report>
    where
        D: Display + Send + Sync + 'static,
        F: FnOnce() -> D;

    /// Compatibility re-export of `context` for porting from `anyhow` to `eyre`
    #[cfg_attr(track_caller, track_caller)]
    fn wrap_err<D>(self, msg: D) -> Result<T, Report>
    where
        D: Display + Send + Sync + 'static;

    /// Compatibility re-export of `with_context` for porting from `anyhow` to `eyre`
    #[cfg_attr(track_caller, track_caller)]
    fn wrap_err_with<D, F>(self, f: F) -> Result<T, Report>
    where
        D: Display + Send + Sync + 'static,
        F: FnOnce() -> D;
}

/// Equivalent to Ok::<_, eyre::Error>(value).
///
/// This simplifies creation of an eyre::Result in places where type inference
/// cannot deduce the `E` type of the result &mdash; without needing to write
/// `Ok::<_, eyre::Error>(value)`.
///
/// One might think that `eyre::Result::Ok(value)` would work in such cases
/// but it does not.
///
/// ```console
/// error[E0282]: type annotations needed for `std::result::Result<i32, E>`
///   --> src/main.rs:11:13
///    |
/// 11 |     let _ = eyre::Result::Ok(1);
///    |         -   ^^^^^^^^^^^^^^^^ cannot infer type for type parameter `E` declared on the enum `Result`
///    |         |
///    |         consider giving this pattern the explicit type `std::result::Result<i32, E>`, where the type parameter `E` is specified
/// ```
#[allow(non_snake_case)]
pub fn Ok<T>(t: T) -> Result<T> {
    Result::Ok(t)
}

// Not public API. Referenced by macro-generated code.
#[doc(hidden)]
pub mod private {
    use crate::Report;
    use alloc::fmt;
    use core::fmt::{Arguments, Debug, Display};

    pub use alloc::format;
    pub use core::format_args;
    pub use core::result::Result::Err;

    #[doc(hidden)]
    pub mod kind {
        pub use crate::kind::{AdhocKind, TraitKind};

        pub use crate::kind::BoxedKind;
    }

    #[cfg_attr(track_caller, track_caller)]
    pub fn new_adhoc<M>(message: M) -> Report
    where
        M: Display + Debug + Send + Sync + 'static,
    {
        Report::from_adhoc(message)
    }

    #[doc(hidden)]
    #[cold]
    #[cfg_attr(track_caller, track_caller)]
    pub fn format_err(args: Arguments<'_>) -> Report {
        #[cfg(eyre_no_fmt_arguments_as_str)]
        let fmt_arguments_as_str: Option<&str> = None;
        #[cfg(not(eyre_no_fmt_arguments_as_str))]
        let fmt_arguments_as_str = args.as_str();

        if let Some(message) = fmt_arguments_as_str {
            // eyre!("literal"), can downcast to &'static str
            Report::msg(message)
        } else {
            // eyre!("interpolate {var}"), can downcast to String
            Report::msg(fmt::format(args))
        }
    }
}<|MERGE_RESOLUTION|>--- conflicted
+++ resolved
@@ -367,7 +367,6 @@
 mod ptr;
 mod wrapper;
 
-<<<<<<< HEAD
 /// Incrementally construct reports
 pub mod builder;
 /// Compatibility traits for conversion between different error providers in a structural
@@ -375,12 +374,7 @@
 pub mod compat;
 mod vtable;
 
-use core::fmt::Display;
-=======
-use crate::backtrace::Backtrace;
-use crate::error::ErrorImpl;
 use core::fmt::{Debug, Display};
->>>>>>> d5cad7c2
 
 use std::error::Error as StdError;
 
