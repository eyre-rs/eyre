--- conflicted
+++ resolved
@@ -624,11 +624,7 @@
 }
 
 impl dyn EyreHandler {
-<<<<<<< HEAD
-    /// Returns true if the handler is of the specified type
-=======
     /// Check if the handler is of type `T`
->>>>>>> dded7ded
     pub fn is<T: EyreHandler>(&self) -> bool {
         // Get `TypeId` of the type this function is instantiated with.
         let t = core::any::TypeId::of::<T>();
@@ -640,11 +636,7 @@
         t == concrete
     }
 
-<<<<<<< HEAD
     /// Downcast the handler to a concrete type
-=======
-    /// Downcast the handler to a concrete type `T`
->>>>>>> dded7ded
     pub fn downcast_ref<T: EyreHandler>(&self) -> Option<&T> {
         if self.is::<T>() {
             unsafe { Some(&*(self as *const dyn EyreHandler as *const T)) }
@@ -653,11 +645,7 @@
         }
     }
 
-<<<<<<< HEAD
     /// Downcast the handler to a concrete type
-=======
-    /// Downcast the handler to a concrete type `T`
->>>>>>> dded7ded
     pub fn downcast_mut<T: EyreHandler>(&mut self) -> Option<&mut T> {
         if self.is::<T>() {
             unsafe { Some(&mut *(self as *mut dyn EyreHandler as *mut T)) }
